#!/usr/bin/env python2

import sys
from elftools.elf.elffile import ELFFile
from elftools.dwarf.enums import ENUM_DW_TAG
from os.path import splitext

class Function:
	def __init__(self, typ, name, ret, params):
		self.type = typ
		self.name = name
		self.ret = ret
		self.parameters = params
	def __str__(self):
		params = ", ".join(map(str, self.parameters))
		return "%s %s(%s)" % (self.type, self.name, params)

class Parameter:
	def __init__(self, typ, name):
		self.type = typ
		self.name = name
	def __str__(self):
		return "%s %s" % (self.type, self.name)

def get_die_at_offset(cu, offset):
	top = cu.get_top_DIE()
	for d in cu.iter_DIEs():
		if d.offset == offset:
			return d

def get_parameters_from_die(cu, die):
	parameters = []
	for child in die.iter_children():
		if child.tag == "DW_TAG_formal_parameter":
			name = child.attributes["DW_AT_name"].value
			# print "n: " + name
			tdie = get_die_at_offset(cu, child.attributes["DW_AT_type"].value)
			if not tdie:
				print("Failed to get type die at offset 0x%x" % child.attributes["DW_AT_type"].value)
				return parameters
			if tdie.tag == "DW_TAG_typedef":
				tdie = get_die_at_offset(cu, tdie.attributes["DW_AT_type"].value)
			if "DW_AT_name" in tdie.attributes:
				typ = tdie.attributes["DW_AT_name"].value
			else:
				typ = "void*"
			# print "t: " + typ
			p = Parameter(typ, name)
			parameters.append(p)
	return parameters

def generate_c(modulename, outputname, functions):
	outc = open(outputname, "w")

	ctemplate = """\
#include <flipper.h>

struct _$MODULE$ {
$STRUCTDEF$
};

enum { $TAGS$ };

$FUNCTIONPROTOS$

$VARIABLES$

#ifdef __ATSAM4S__

const char _fmr_app_name[] __attribute__((section(".name"))) = "$MODULE$";

#define JT_SECTION __attribute__((section(".module")))

#else /* __ATSAM4S__ */

#define JT_SECTION

extern unsigned char $MODULE$_bin[];
extern unsigned $MODULE$_bin_len;

LF_MODULE(_module, "$MODULE$", "$DESCRIPTION$", &$MODULE$_bin, &$MODULE$_bin_len);

$FUNCTIONS$

#endif /* __ATSAM4S__ */

const struct _$MODULE$ _jumptable JT_SECTION = {
$STRUCTBODY$
};
"""
	ctemplate = ctemplate.replace("$MODULE$", modulename)

	functs = []
	struct = []
	tags = []
	for f in functions:
		functs.append(str(f) + ";")
		tags.append("_%s_%s" % (modulename, f.name))
		struct.append("%s (*%s)(%s);" % (f.type, f.name, ", ".join(map(str, f.parameters))))
	ctemplate = ctemplate.replace("$FUNCTIONPROTOS$", "\n\t".join(functs))
	ctemplate = ctemplate.replace("$STRUCTDEF$", "\t" + "\n\t".join(struct))
	ctemplate = ctemplate.replace("$TAGS$", ", ".join(tags))

	functs = []
	struct = []
	for f in functions:
		struct.append("&%s" % f.name)

		args = []
		for p in f.parameters:
<<<<<<< HEAD
			args.append("fmr_infer(%s)" % p.name)
		retl = ["fmr_void_t", "", "fmr_int8_t", "fmr_int16_t", "", "fmr_int32_t"]
		statement = "lf_invoke(&_module, %s, %s, fmr_args(%s));" % ("_" + modulename + "_" + f.name, retl[f.ret + 1], ", ".join(args))

=======
			args.append("lf_infer(%s)" % p.name)
		retl = ["lf_void_t", "", "fmr_int8_t", "fmr_int16_t", "", "fmr_int32_t"]
		statement = "lf_invoke(&_module, %s, %s, lf_args(%s));" % ("_" + modulename + "_" + f.name, retl[f.ret + 1], ", ".join(args))
		
>>>>>>> 361dbd17
		if f.type == "void":
			body = statement
			ret = ";"
		else:
			body = ""
			ret = " " + statement
		functs.append("LF_WEAK " + str(f) + " {\n%s\treturn%s\n}\n" % (body, ret))
	ctemplate = ctemplate.replace("$VARIABLES$\n\n", "")
	ctemplate = ctemplate.replace("$STRUCTBODY$", "\t" + ",\n\t".join(struct))
	ctemplate = ctemplate.replace("$FUNCTIONS$", "\n".join(functs))

	outc.write(ctemplate)
	outc.close()

def generate_py(modulename, outputname, functions):
	print("Not yet implemented!")
	sys.exit(1)

def process_file(filename, modulename, language, outputname):
	functions = []

	with open(filename, "rb") as f:
		elffile = ELFFile(f)

		if not elffile.has_dwarf_info():
			print("File has no DWARF info. Compile with -g.")
			sys.exit(1)

		dwarfinfo = elffile.get_dwarf_info()

		funcs_addr = 0
		funcs_size = 0
		vars_addr = 0
		vars_size = 0
		for section in elffile.iter_sections():
			if section.name == ".lf.funcs":
				funcs_addr = section["sh_addr"]
				funcs_size = section["sh_size"]
			if section.name == ".lf.vars":
				vars_addr = section["sh_addr"]
				vars_size = section["sh_size"]

		if funcs_addr == 0:
			outc = open(outputname, "w")
			sys.exit(0)

		# This iterates through all CUs, even the ones without .lf.funcs section
		i = 0
		for cu in dwarfinfo.iter_CUs():
			top = cu.get_top_DIE()
			for child in top.iter_children():
				if child.tag == "DW_TAG_subprogram" and "DW_AT_low_pc" in child.attributes:
					address = child.attributes["DW_AT_low_pc"].value
					if address in range(funcs_addr, funcs_addr + funcs_size):
						name = child.attributes["DW_AT_name"].value
						# print "n: " + name
						if "DW_AT_type" in child.attributes.keys():
							tdie = get_die_at_offset(cu, child.attributes["DW_AT_type"].value)
							if tdie == None:
								print("Failed to get die at offset: " + hex(child.attributes["DW_AT_type"].value))
								return 1
							while tdie.tag == "DW_TAG_typedef":
								tdie = get_die_at_offset(cu, tdie.attributes["DW_AT_type"].value)
							if "DW_AT_name" in tdie.attributes:
								type = tdie.attributes["DW_AT_name"].value
								ret = tdie.attributes["DW_AT_byte_size"].value
							elif "DW_AT_byte_size" in tdie.attributes:
								type = "void *"
								ret = tdie.attributes["DW_AT_byte_size"].value
							else:
								type = "void"
								ret = 0x2
						params = get_parameters_from_die(cu, child)
						functions.append(Function(type, name, ret, params))

		if language.lower() == "c":
			generate_c(modulename, outputname, functions)
		elif language.lower() == "python":
			generate_py(modulename, outputname, functions)
		else:
			print("Invalid language: " + language)
			sys.exit(1)

if __name__ == "__main__":
	if len(sys.argv) >= 5:
		elf = sys.argv[1]
		name = sys.argv[2]
		language = sys.argv[3]
		output = sys.argv[4]
		process_file(elf, name, language, output)
	else:
		print("Usage: fdwarf <input file.elf> <module name> <language [c|py])> <output file [.c|.py]>")
		sys.exit(1)<|MERGE_RESOLUTION|>--- conflicted
+++ resolved
@@ -108,17 +108,9 @@
 
 		args = []
 		for p in f.parameters:
-<<<<<<< HEAD
-			args.append("fmr_infer(%s)" % p.name)
-		retl = ["fmr_void_t", "", "fmr_int8_t", "fmr_int16_t", "", "fmr_int32_t"]
-		statement = "lf_invoke(&_module, %s, %s, fmr_args(%s));" % ("_" + modulename + "_" + f.name, retl[f.ret + 1], ", ".join(args))
-
-=======
 			args.append("lf_infer(%s)" % p.name)
-		retl = ["lf_void_t", "", "fmr_int8_t", "fmr_int16_t", "", "fmr_int32_t"]
+		retl = ["lf_void_t", "", "lf_int8_t", "lf_int16_t", "", "lf_int32_t"]
 		statement = "lf_invoke(&_module, %s, %s, lf_args(%s));" % ("_" + modulename + "_" + f.name, retl[f.ret + 1], ", ".join(args))
-		
->>>>>>> 361dbd17
 		if f.type == "void":
 			body = statement
 			ret = ";"
