# Flipper

[![Build Status](https://travis-ci.org/flipper-io/flipper.svg?branch=master)](https://travis-ci.org/flipper-io/flipper) [![License](https://img.shields.io/badge/license-Apache--2.0-blue.svg)](https://github.com/flipper-io/flipper/blob/master/README.md#license) [![flipper.io](https://img.shields.io/badge/store-flipper.io-green.svg)](https://flipper.io) [![Chat on discord](https://img.shields.io/badge/chat-on%20discord-7289DA.svg)](https://discord.gg/R5zdK4m) [![Email us](https://img.shields.io/badge/email-opensource%40flipper.io-lightgray.svg)](mailto:opensource@flipper.io)

## About

<<<<<<< HEAD
Flipper is a new kind of embedded development platform that lets developers use familiar tools to create amazing applications that interact with embedded hardware. Flipper can be controlled from [these](./languages) programming langauges running on desktop, mobile, and web applications.
=======
Flipper is a new kind of embedded development platform that lets developers use familiar tools to use to create amazing applications that interact with embedded hardware. Flipper can be controlled from [these](./languages) programming langauges running on desktop, mobile, and web applications.
>>>>>>> 23f8653c

1. **Purchase a board from our web store
   [here](https://flipper.io/products/flipper-carbon-developer-unit).**
    - You can't get started without a board. Pick one up today!
2. **Visit [this](https://github.com/flipper-io/flipper/wiki/Getting-Started)
Wiki page to set up your environment.**
    - Our Wiki is easy to navigate. Start at the top and work your way through it.
3. **Try out the examples [here](./examples).**
    - The best way to learn is by example. Dive head first into our intuitive examples.
4. **Ask questions!**
    - We are build a community around the platform, and we want you to be a part of it. Join our [Discord](https://discord.gg/R5zdK4m) server and ask questions, [email us](mailto:opensource@flipper.io), or open issues here on GitHub.

## Quickstart

### Install the dependencies

To build Flipper, you first need to install the project dependencies. To build
firmware images for the device you will need to install two GNU cross
compilers: `avr-gcc` and `arm-none-eabi-gcc`. To build and use libflipper you
will need to install `libusb-1.0`. To build and install the console you will
need to install the `rust` compiler and tools. To write firmware images to the
device, you will need `dfu-programmer`. You may selectively install dependencies
depending on what you wish to contribute to.

#### [Homebrew](https://brew.sh/)
```
brew tap osx-cross/avr osx-cross/arm
brew install rust libusb avr-gcc dfu-programmer arm-gcc-bin
```

#### APT
```
apt-get install build-essential libusb-1.0-0-dev
apt-get install dfu-programmer avr-libc binutils-avr gcc-avr
apt-get install libnewlib-arm-none-eabi binutils-arm-none-eabi gcc-arm-none-eabi
```

### Clone and build the repository
```
git clone https://github.com/georgemorgan/flipper.git
cd flipper
make
```

To selectively build components of the project, see the table below.

|      Target     |                      Description                      |
|-----------------|-------------------------------------------------------|
| `make libflipper` | Builds the [`library`](./library) that talks to the hardware. |
| `make console` | Builds the [`console`](./console) tool that creates and manages projects. |
| `make atmegau2` | Builds the firmware for the [`microcontroller`](./carbon/atmegau2). |
| `make atsam4s`| Build the embedded operating system for the [`microprocessor`](./carbon/atsam4s). |
| `make utils` | Builds the [`utilities`](./utils) needed to flash and debug the hardware. |

> All of the intermediates are placed in the `build` directory.

### Install the tools

Once you've built, you can install the platform library and tools.

```
make install
```
> The default `PREFIX` for installation is `/usr/local/`. If you wish to change the prefix, set the prefix before the install like `PREFIX=/path/to/prefix make install`

If you are on Linux, you will need to install the `udev` rule that lets
`libflipper` talk to the hardware. You will then need to trigger a rule reload:

```
cp assets/99-flipper.rules /etc/udev/rules.d
udevadm trigger
```

## Updating the Firmware

Once you get everything installed, you should update your board's firmware.
Attach only one Flipper device to your computer via USB, and then run the
following command.

```
make install-atmegau2
make install-atsam4s
```

## Example

Once you've installed the platform library and tools, you can try the example.
```
cd examples/app
make
```

This will build an application for the device. You can then install this
application onto the attached device.
```
make install
```

See the README for each example for details.

## Contribution

Contribution is welcome! Feel free to submit pull requests to this repository
with any improvements you make to the codebase. If you are interested in
contributing more than a pull request, or would like to discuss hardware
contributions, please email us at `opensource@flipper.io`.

For more information regarding contribution, please see
[CONTRIBUTING](./CONTRIBUTING.md).

## License

Flipper is distributed under the Apache License (Version 2.0).

See [LICENSE](./LICENSE) for details.

---

###### Copyright © 2013-2018 Flipper Engineering<|MERGE_RESOLUTION|>--- conflicted
+++ resolved
@@ -4,11 +4,7 @@
 
 ## About
 
-<<<<<<< HEAD
-Flipper is a new kind of embedded development platform that lets developers use familiar tools to create amazing applications that interact with embedded hardware. Flipper can be controlled from [these](./languages) programming langauges running on desktop, mobile, and web applications.
-=======
 Flipper is a new kind of embedded development platform that lets developers use familiar tools to use to create amazing applications that interact with embedded hardware. Flipper can be controlled from [these](./languages) programming langauges running on desktop, mobile, and web applications.
->>>>>>> 23f8653c
 
 1. **Purchase a board from our web store
    [here](https://flipper.io/products/flipper-carbon-developer-unit).**
