#define __private_include__
#include <flipper/gpio.h>
<<<<<<< HEAD
#include <platforms/atsam4s16b.h>
=======
#include <platform/atsam4s16b.h>
#include <flipper/usart.h>
>>>>>>> 48e90fd6

int gpio_configure(void) {
	/* Enable the PIOA clock in the PMC. */
	PMC -> PMC_PCER0 = (1 << ID_PIOA);
	return lf_success;
}

void gpio_enable(uint32_t enable, uint32_t disable) {
	PIOA -> PIO_PER |= enable;
	PIOA -> PIO_OER |= enable;
	PIOA -> PIO_ODR |= disable;
	char *data = "GPIO enable called.\n";
	usart_push(data, sizeof(data));
}

void gpio_write(uint32_t set, uint32_t clear) {
	PIOA -> PIO_SODR |= set;
	PIOA -> PIO_CODR |= clear;
	char *data = "GPIO write called.\n";
	usart_push(data, sizeof(data));
}

uint32_t gpio_read(uint32_t mask) {
	return PIOA -> PIO_PDSR;
}<|MERGE_RESOLUTION|>--- conflicted
+++ resolved
@@ -1,11 +1,7 @@
 #define __private_include__
 #include <flipper/gpio.h>
-<<<<<<< HEAD
 #include <platforms/atsam4s16b.h>
-=======
-#include <platform/atsam4s16b.h>
 #include <flipper/usart.h>
->>>>>>> 48e90fd6
 
 int gpio_configure(void) {
 	/* Enable the PIOA clock in the PMC. */
