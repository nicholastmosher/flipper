<<<<<<< HEAD
# Package Example

This example demonstrates how to build a package. A package is a collection of functions that are installed on the device and can be remotely invoked from any device with libflipper installed.

### Build the Package
```
make
```

### Install the Package
```
make install
```

The executable code will now be on the attached Flipper device.

## Running

A package doesn't have an entry point or main function, so no code is run when it is loaded. Instead, code is run when a call is made to a function that exists inside the package.

This example provides a test program in the `host` folder. This program calls the `my_func` function and is built for the host. To execute the function `my_func` on the device, simply call the host program.

```
./build/host/example
```

If you have an LED attached to a pin on the board, it will change state each time the test program is run. The host program is remotely invoking the function that does this on the attached device.
=======
# Application

This example demonstrates how to build an application for the device.

#### Building

```sh
make
```

#### Running

```sh
make install
```

By running `make install` the application will be loaded onto the attached device and start executing immediately.
>>>>>>> 5615f18f
<|MERGE_RESOLUTION|>--- conflicted
+++ resolved
@@ -1,35 +1,9 @@
-<<<<<<< HEAD
-# Package Example
-
-This example demonstrates how to build a package. A package is a collection of functions that are installed on the device and can be remotely invoked from any device with libflipper installed.
-
-### Build the Package
-```
-make
-```
-
-### Install the Package
-```
-make install
-```
-
-The executable code will now be on the attached Flipper device.
-
-## Running
-
-A package doesn't have an entry point or main function, so no code is run when it is loaded. Instead, code is run when a call is made to a function that exists inside the package.
-
-This example provides a test program in the `host` folder. This program calls the `my_func` function and is built for the host. To execute the function `my_func` on the device, simply call the host program.
-
-```
-./build/host/example
-```
-
-If you have an LED attached to a pin on the board, it will change state each time the test program is run. The host program is remotely invoking the function that does this on the attached device.
-=======
 # Application
 
-This example demonstrates how to build an application for the device.
+This example demonstrates how to build an application for the device. An
+application is  standalone code that runs on the hardware without intervention
+from a host computer. This example application blinks an LED that is attached
+to `IO_1`.
 
 #### Building
 
@@ -43,5 +17,5 @@
 make install
 ```
 
-By running `make install` the application will be loaded onto the attached device and start executing immediately.
->>>>>>> 5615f18f
+By running `make install` the application will be loaded onto the attached
+device and start executing immediately. If there is an LED attached to `IO_1`, it will begin to blink.